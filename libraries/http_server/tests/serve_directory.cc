#include <filesystem>
#include <fstream>
#include <memory>

#include <lithium_http_server.hh>

#include "test.hh"

using namespace li;

int main() {
  namespace fs = std::filesystem;

  char root_tmp[] = "/tmp/webroot_XXXXXX";
  fs::path root(::mkdtemp(root_tmp));
  fs::create_directories(root / "subdir");
  std::unique_ptr<char, void (*)(char*)> tmp_remover(root_tmp, [](char* tfp){ fs::remove_all(tfp); });

  {
    std::cout << (root / "subdir" / "hello.txt").string() << std::endl;
    std::ofstream o((root / "subdir" / "hello.txt").string());
    o << "hello world.";
  }

  CHECK_THROW("cannot serve a non existing dir", serve_directory("/xxx"));
  CHECK_THROW("cannot serve a file", serve_directory(root.string() + "/subdir/hello.txt"));

  http_api my_api;

  my_api.add_subapi("/test", serve_directory(root.string()));
  http_serve(my_api, 12347, s::non_blocking);
  //http_serve(my_api, 12347);

<<<<<<< HEAD
  CHECK_EQUAL("serve_file not found", http_get("http://localhost:12347/test/subdir").status, 404);
  CHECK_EQUAL("serve_file not found", http_get("http://localhost:12347/test/subdir/..").status, 404);
  CHECK_EQUAL("serve_file not found", http_get("http://localhost:12347/test/subdir/xxx").status,
              404);
=======
  CHECK_EQUAL("serve_file not found if requesting root serve path", http_get("http://localhost:12347/test").status, 404);
  CHECK_EQUAL("serve_file not found if requesting directory even it exists", http_get("http://localhost:12347/test/subdir").status, 404);
  CHECK_EQUAL("serve_file access denied if out of root", http_get("http://localhost:12347/test/..").status, 404);
  CHECK_EQUAL("serve_file not found", http_get("http://localhost:12347/test/subdir/..").status, 404);
  CHECK_EQUAL("serve_file not found", http_get("http://localhost:12347/test/subdir/xxx").status, 404);
>>>>>>> 667f4390
  CHECK_EQUAL("serve_file", http_get("http://localhost:12347/test/subdir/hello.txt").body,
              "hello world.");
  CHECK_EQUAL("serve_file with ..", http_get("http://localhost:12347/test/subdir/../subdir/hello.txt").body,
              "hello world.");
}<|MERGE_RESOLUTION|>--- conflicted
+++ resolved
@@ -31,18 +31,11 @@
   http_serve(my_api, 12347, s::non_blocking);
   //http_serve(my_api, 12347);
 
-<<<<<<< HEAD
-  CHECK_EQUAL("serve_file not found", http_get("http://localhost:12347/test/subdir").status, 404);
-  CHECK_EQUAL("serve_file not found", http_get("http://localhost:12347/test/subdir/..").status, 404);
-  CHECK_EQUAL("serve_file not found", http_get("http://localhost:12347/test/subdir/xxx").status,
-              404);
-=======
   CHECK_EQUAL("serve_file not found if requesting root serve path", http_get("http://localhost:12347/test").status, 404);
   CHECK_EQUAL("serve_file not found if requesting directory even it exists", http_get("http://localhost:12347/test/subdir").status, 404);
   CHECK_EQUAL("serve_file access denied if out of root", http_get("http://localhost:12347/test/..").status, 404);
   CHECK_EQUAL("serve_file not found", http_get("http://localhost:12347/test/subdir/..").status, 404);
   CHECK_EQUAL("serve_file not found", http_get("http://localhost:12347/test/subdir/xxx").status, 404);
->>>>>>> 667f4390
   CHECK_EQUAL("serve_file", http_get("http://localhost:12347/test/subdir/hello.txt").body,
               "hello world.");
   CHECK_EQUAL("serve_file with ..", http_get("http://localhost:12347/test/subdir/../subdir/hello.txt").body,
