#include <filesystem>
#include <fstream>
#include <memory>

#include <lithium_http_server.hh>
<<<<<<< HEAD

#include "test.hh"
=======
#include <memory>
>>>>>>> a0bea234

using namespace li;

int main() {

  namespace fs = std::filesystem;

<<<<<<< HEAD
=======
  CHECK_THROW("cannot serve a non existing dir", serve_directory("/xxx"));

>>>>>>> a0bea234
  char root_tmp[] = "/tmp/webroot_XXXXXX";
  fs::path root(::mkdtemp(root_tmp));
  fs::create_directories(root / "subdir");
  std::unique_ptr<char, void (*)(char*)> tmp_remover(root_tmp, [](char* tfp){ fs::remove_all(tfp); });

  {
    std::cout << (root / "subdir" / "hello.txt").string() << std::endl;
    std::ofstream o((root / "subdir" / "hello.txt").string());
    o << "hello world.";
  }

  http_api my_api;

  my_api.add_subapi("/test", serve_directory(root.string()));
  http_serve(my_api, 12347, s::non_blocking);
  //http_serve(my_api, 12347);

<<<<<<< HEAD
  CHECK_EQUAL("serve_file not found (CRASH!)", http_get("http://localhost:12352/test/subdir").status, 404);
  CHECK_EQUAL("serve_file not found", http_get("http://localhost:12352/test/subdir/xxx").status,
=======
  CHECK_EQUAL("serve_file not found", http_get("http://localhost:12347/test/subdir/..").status, 404);

  CHECK_EQUAL("serve_file not found", http_get("http://localhost:12347/test/subdir").status, 404);
  CHECK_EQUAL("serve_file not found", http_get("http://localhost:12347/test/subdir/xxx").status,
>>>>>>> a0bea234
              404);
  CHECK_EQUAL("serve_file", http_get("http://localhost:12347/test/subdir/hello.txt").body,
              "hello world.");
  CHECK_EQUAL("serve_file with ..", http_get("http://localhost:12347/test/subdir/../subdir/hello.txt").body,
              "hello world.");
}<|MERGE_RESOLUTION|>--- conflicted
+++ resolved
@@ -3,12 +3,8 @@
 #include <memory>
 
 #include <lithium_http_server.hh>
-<<<<<<< HEAD
 
 #include "test.hh"
-=======
-#include <memory>
->>>>>>> a0bea234
 
 using namespace li;
 
@@ -16,11 +12,8 @@
 
   namespace fs = std::filesystem;
 
-<<<<<<< HEAD
-=======
   CHECK_THROW("cannot serve a non existing dir", serve_directory("/xxx"));
 
->>>>>>> a0bea234
   char root_tmp[] = "/tmp/webroot_XXXXXX";
   fs::path root(::mkdtemp(root_tmp));
   fs::create_directories(root / "subdir");
@@ -38,15 +31,9 @@
   http_serve(my_api, 12347, s::non_blocking);
   //http_serve(my_api, 12347);
 
-<<<<<<< HEAD
-  CHECK_EQUAL("serve_file not found (CRASH!)", http_get("http://localhost:12352/test/subdir").status, 404);
-  CHECK_EQUAL("serve_file not found", http_get("http://localhost:12352/test/subdir/xxx").status,
-=======
+  CHECK_EQUAL("serve_file not found", http_get("http://localhost:12347/test/subdir").status, 404);
   CHECK_EQUAL("serve_file not found", http_get("http://localhost:12347/test/subdir/..").status, 404);
-
-  CHECK_EQUAL("serve_file not found", http_get("http://localhost:12347/test/subdir").status, 404);
   CHECK_EQUAL("serve_file not found", http_get("http://localhost:12347/test/subdir/xxx").status,
->>>>>>> a0bea234
               404);
   CHECK_EQUAL("serve_file", http_get("http://localhost:12347/test/subdir/hello.txt").body,
               "hello world.");
