--- conflicted
+++ resolved
@@ -279,12 +279,7 @@
       this->finalize_fetch(bind_data.bind.data(), bind_data.real_lengths.data(), o);
       if constexpr (li::is_metamap<T>::value)
         f(o);
-<<<<<<< HEAD
-      else
-        apply(o, f);
-=======
       else std::apply(f, o);
->>>>>>> b914ff7d
     }
 
     mysql_wrapper_.mysql_stmt_free_result(connection_status_, data_.stmt_);
